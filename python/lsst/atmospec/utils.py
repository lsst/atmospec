# This file is part of atmospec.
#
# Developed for the LSST Data Management System.
# This product includes software developed by the LSST Project
# (https://www.lsst.org).
# See the COPYRIGHT file at the top-level directory of this distribution
# for details of code ownership.
#
# This program is free software: you can redistribute it and/or modify
# it under the terms of the GNU General Public License as published by
# the Free Software Foundation, either version 3 of the License, or
# (at your option) any later version.
#
# This program is distributed in the hope that it will be useful,
# but WITHOUT ANY WARRANTY; without even the implied warranty of
# MERCHANTABILITY or FITNESS FOR A PARTICULAR PURPOSE.  See the
# GNU General Public License for more details.
#
# You should have received a copy of the GNU General Public License
# along with this program.  If not, see <https://www.gnu.org/licenses/>.

__all__ = [
    "argMaxNd",
    "gainFromFlatPair",
    "getAmpReadNoiseFromRawExp",
    "getLinearStagePosition",
    "getFilterAndDisperserFromExp",
    "getSamplePoints",
    "getTargetCentroidFromWcs",
    "isDispersedDataId",
    "isDispersedExp",
    "isExposureTrimmed",
    "makeGainFlat",
    "rotateExposure",
    "simbadLocationForTarget",
    "vizierLocationForTarget",
    "runNotebook",
]

import logging
import numpy as np
import sys
import lsst.afw.math as afwMath
import lsst.afw.image as afwImage
from lsst.ctrl.mpexec import SeparablePipelineExecutor
import lsst.afw.geom as afwGeom
import lsst.geom as geom
import lsst.daf.butler as dafButler
from lsst.daf.butler.registry import RegistryDefaults

from astro_metadata_translator import ObservationInfo
import lsst.pex.config as pexConfig
from lsst.pipe.base import Pipeline
from lsst.obs.lsst.translators.lsst import FILTER_DELIMITER
from lsst.utils.iteration import ensure_iterable

import astropy
import astropy.units as u
from astropy.coordinates import SkyCoord, Distance


def getGainDict(exposure):
    det = exposure.getDetector()
    gainDict = {}
    for amp in det:
        gainDict[amp.getName()] = amp.getGain()
    return gainDict

<<<<<<< HEAD
=======

>>>>>>> 72c74f9b
def makeGainFlat(exposure, gainDict, invertGains=False):
    """Given an exposure, make a flat from the gains.

    Construct an exposure where the image array data contains the gain of the
    pixel, such that dividing by (or mutiplying by) the image will convert
    an image from ADU to electrons.

    Parameters
    ----------
    detectorExposure : `lsst.afw.image.exposure`
        The template exposure for which the flat is to be made.

    gainDict : `dict` of `float`
        A dict of the amplifiers' gains, keyed by the amp names.

    invertGains : `bool`
        Gains are specified in inverted units and should be applied as such.

    Returns
    -------
    gainFlat : `lsst.afw.image.exposure`
        The gain flat
    """
    flat = exposure.clone()
    detector = flat.getDetector()
    ampNames = set(list(a.getName() for a in detector))
    assert set(gainDict.keys()) == ampNames

    for amp in detector:
        bbox = amp.getBBox()
        if invertGains:
            flat[bbox].maskedImage.image.array[:, :] = 1./gainDict[amp.getName()]
        else:
            flat[bbox].maskedImage.image.array[:, :] = gainDict[amp.getName()]
    flat.maskedImage.mask[:] = 0x0
    flat.maskedImage.variance[:] = 0.0

    return flat


def argMaxNd(array):
    """Get the index of the max value of an array.

    If there are multiple occurences of the maximum value
    just return the first.
    """
    return np.unravel_index(np.argmax(array, axis=None), array.shape)


def getSamplePoints(start, stop, nSamples, includeEndpoints=False, integers=False):
    """Get the locations of the coordinates to use to sample a range evenly

    Divide a range up and return the coordinated to use in order to evenly
    sample the range. If asking for integers, rounded values are returned,
    rather than int-truncated ones.

    If not including the endpoints, divide the (stop-start) range into nSamples
    and return the midpoint of each section, thus leaving a sectionLength/2 gap
    between the first/last samples and the range start/end.

    If including the endpoints, the first and last points will be
    start, stop respectively, and other points will be the endpoints of the
    remaining nSamples-1 sections.

    Visually, for a range:

    |--*--|--*--|--*--|--*--| return * if not including end points, n=4
    |-*-|-*-|-*-|-*-|-*-|-*-| return * if not including end points, n=6

    *-----*-----*-----*-----* return * if we ARE including end points, n=4
    *---*---*---*---*---*---* return * if we ARE including end points, n=6
    """

    if not includeEndpoints:
        r = (stop-start)/(2*nSamples)
        points = [((2*pointNum+1)*r) for pointNum in range(nSamples)]
    else:
        if nSamples <= 1:
            raise RuntimeError('nSamples must be >= 2 if including endpoints')
        if nSamples == 2:
            points = [start, stop]
        else:
            r = (stop-start)/(nSamples-1)
            points = [start]
            points.extend([((pointNum)*r) for pointNum in range(1, nSamples)])

    if integers:
        return [int(x) for x in np.round(points)]
    return points


def isExposureTrimmed(exp):
    det = exp.getDetector()
    if exp.getDimensions() == det.getBBox().getDimensions():
        return True
    return False


def getAmpReadNoiseFromRawExp(rawExp, ampNum, nOscanBorderPix=0):
    """XXX doctring here

    Trim identically in all direction for convenience"""
    if isExposureTrimmed(rawExp):
        raise RuntimeError('Got an assembled exposure instead of a raw one')

    det = rawExp.getDetector()

    amp = det[ampNum]
    if nOscanBorderPix == 0:
        noise = np.std(rawExp[amp.getRawHorizontalOverscanBBox()].image.array)
    else:
        b = nOscanBorderPix  # line length limits :/
        noise = np.std(rawExp[amp.getRawHorizontalOverscanBBox()].image.array[b:-b, b:-b])
    return noise


def gainFromFlatPair(flat1, flat2, correctionType=None, rawExpForNoiseCalc=None, overscanBorderSize=0):
    """Calculate the gain from a pair of flats.

    The basic premise is 1/g = <(I1 - I2)^2/(I1 + I2)>
    Corrections for the variable QE and the read-noise are then made
    following the derivation in Robert's forthcoming book, which gets

    1/g = <(I1 - I2)^2/(I1 + I2)> - 1/mu(sigma^2 - 1/2g^2)

    If you are lazy, see below for the solution.
    https://www.wolframalpha.com/input/?i=solve+1%2Fy+%3D+c+-+(1%2Fm)*(s^2+-+1%2F(2y^2))+for+y

    where mu is the average signal level, and sigma is the
    amplifier's readnoise. The way the correction is applied depends on
    the value supplied for correctionType.

    correctionType is one of [None, 'simple' or 'full']
        None     : uses the 1/g = <(I1 - I2)^2/(I1 + I2)> formula
        'simple' : uses the gain from the None method for the 1/2g^2 term
        'full'   : solves the full equation for g, discarding the non-physical
                   solution to the resulting quadratic

    Parameters
    ----------
    flat1 : `lsst.afw.image.exposure`
        The first of the postISR assembled, overscan-subtracted flat pairs

    flat2 : `lsst.afw.image.exposure`
        The second of the postISR assembled, overscan-subtracted flat pairs

    correctionType : `str` or `None`
        The correction applied, one of [None, 'simple', 'full']

    rawExpForNoiseCalc : `lsst.afw.image.exposure`
        A raw (un-assembled) image from which to measure the noise

    overscanBorderSize : `int`
        The number of pixels to crop from the overscan region in all directions

    Returns
    -------
    gainDict : `dict`
        Dictionary of the amplifier gains, keyed by ampName
    """
    if correctionType not in [None, 'simple', 'full']:
        raise RuntimeError("Unknown correction type %s" % correctionType)

    if correctionType is not None and rawExpForNoiseCalc is None:
        raise RuntimeError("Must supply rawFlat if performing correction")

    gains = {}
    det = flat1.getDetector()
    for ampNum, amp in enumerate(det):
        i1 = flat1[amp.getBBox()].image.array
        i2 = flat2[amp.getBBox()].image.array
        const = np.mean((i1 - i2)**2 / (i1 + i2))
        basicGain = 1. / const

        if correctionType is None:
            gains[amp.getName()] = basicGain
            continue

        mu = (np.mean(i1) + np.mean(i2)) / 2.
        sigma = getAmpReadNoiseFromRawExp(rawExpForNoiseCalc, ampNum, overscanBorderSize)

        if correctionType == 'simple':
            simpleGain = 1/(const - (1/mu)*(sigma**2 - (1/2*basicGain**2)))
            gains[amp.getName()] = simpleGain

        elif correctionType == 'full':
            root = np.sqrt(mu**2 - 2*mu*const + 2*sigma**2)
            denom = (2*const*mu - 2*sigma**2)

            positiveSolution = (root + mu)/denom
            negativeSolution = (mu - root)/denom  # noqa: F841 unused, but the other solution

            gains[amp.getName()] = positiveSolution

    return gains


def rotateExposure(exp, nDegrees, kernelName='lanczos4', logger=None):
    """Rotate an exposure by nDegrees clockwise.

    Parameters
    ----------
    exp : `lsst.afw.image.exposure.Exposure`
        The exposure to rotate
    nDegrees : `float`
        Number of degrees clockwise to rotate by
    kernelName : `str`
        Name of the warping kernel, used to instantiate the warper.
    logger : `logging.Logger`
        Logger for logging warnings

    Returns
    -------
    rotatedExp : `lsst.afw.image.exposure.Exposure`
        A copy of the input exposure, rotated by nDegrees
    """
    nDegrees = nDegrees % 360

    if not logger:
        logger = logging.getLogger(__name__)

    wcs = exp.getWcs()
    if not wcs:
        logger.warning("Can't rotate exposure without a wcs - returning exp unrotated")
        return exp.clone()  # return a clone so it's always returning a copy as this is what default does

    warper = afwMath.Warper(kernelName)
    if isinstance(exp, afwImage.ExposureU):
        # TODO: remove once this bug is fixed - DM-20258
        logger.info('Converting ExposureU to ExposureF due to bug')
        logger.info('Remove this workaround after DM-20258')
        exp = afwImage.ExposureF(exp, deep=True)

    affineRotTransform = geom.AffineTransform.makeRotation(nDegrees*geom.degrees)
    transformP2toP2 = afwGeom.makeTransform(affineRotTransform)
    rotatedWcs = afwGeom.makeModifiedWcs(transformP2toP2, wcs, False)

    rotatedExp = warper.warpExposure(rotatedWcs, exp)
    # rotatedExp.setXY0(geom.Point2I(0, 0))  # TODO: check no longer required
    return rotatedExp


def airMassFromRawMetadata(md):
    """Calculate the visit's airmass from the raw header information.

    Parameters
    ----------
    md : `Mapping`
        The raw header.

    Returns
    -------
    airmass : `float`
        Returns the airmass, or 0.0 if the calculation fails.
        Zero was chosen as it is an obviously unphysical value, but means
        that calling code doesn't have to test if None, as numeric values can
        be used more easily in place.
    """
    try:
        obsInfo = ObservationInfo(md, subset={"boresight_airmass"})
    except Exception:
        return 0.0
    return obsInfo.boresight_airmass


def getTargetCentroidFromWcs(exp, target, doMotionCorrection=True, logger=None):
    """Get the target's centroid, given an exposure with fitted WCS.

    Parameters
    ----------
    exp : `lsst.afw.exposure.Exposure`
        Exposure with fitted WCS.

    target : `str`
        The name of the target, e.g. 'HD 55852'

    doMotionCorrection : `bool`, optional
        Correct for proper motion and parallax if possible.
        This requires the object is found in Vizier rather than Simbad.
        If that is not possible, a warning is logged, and the uncorrected
        centroid is returned.

    Returns
    -------
    pixCoord : `tuple` of `float`, or `None`
        The pixel (x, y) of the target's centroid, or None if the object
        is not found.
    """
    if logger is None:
        logger = logging.getLogger(__name__)

    resultFrom = None
    targetLocation = None
    # try vizier, but it is slow, unreliable, and
    # many objects are found but have no Hipparcos entries
    try:
        targetLocation = vizierLocationForTarget(exp, target, doMotionCorrection=doMotionCorrection)
        resultFrom = 'vizier'
        logger.info("Target location for %s retrieved from Vizier", target)

    # fail over to simbad - it has ~every target, but no proper motions
    except ValueError:
        try:
            logger.warning("Target %s not found in Vizier, failing over to try Simbad", target)
            targetLocation = simbadLocationForTarget(target)
            resultFrom = 'simbad'
            logger.info("Target location for %s retrieved from Simbad", target)
        except ValueError as inst:  # simbad found zero or several results for target
            logger.warning("%s", inst.args[0])
            return None

    if not targetLocation:
        return None

    if doMotionCorrection and resultFrom == 'simbad':
        logger.warning("Failed to apply motion correction because %s was"
                       " only found in Simbad, not Vizier/Hipparcos", target)

    pixCoord = exp.getWcs().skyToPixel(targetLocation)
    return pixCoord


def simbadLocationForTarget(target):
    """Get the target location from Simbad.

    Parameters
    ----------
    target : `str`
        The name of the target, e.g. 'HD 55852'

    Returns
    -------
    targetLocation : `lsst.geom.SpherePoint`
        Nominal location of the target object, uncorrected for
        proper motion and parallax.

    Raises
    ------
    ValueError
        If object not found, or if multiple entries for the object are found.
    """
    # do not import at the module level - tests crash due to a race
    # condition with directory creation
    from astroquery.simbad import Simbad

    obj = Simbad.query_object(target)
    if not obj:
        raise ValueError(f"Failed to find {target} in simbad!")
    if len(obj) != 1:
        raise ValueError(f"Found {len(obj)} simbad entries for {target}!")

    raStr = obj[0]['RA']
    decStr = obj[0]['DEC']
    skyLocation = SkyCoord(raStr, decStr, unit=(u.hourangle, u.degree), frame='icrs')
    raRad, decRad = skyLocation.ra.rad, skyLocation.dec.rad
    ra = geom.Angle(raRad)
    dec = geom.Angle(decRad)
    targetLocation = geom.SpherePoint(ra, dec)
    return targetLocation


def vizierLocationForTarget(exp, target, doMotionCorrection):
    """Get the target location from Vizier optionally correction motion.

    Parameters
    ----------
    target : `str`
        The name of the target, e.g. 'HD 55852'

    Returns
    -------
    targetLocation : `lsst.geom.SpherePoint` or `None`
        Location of the target object, optionally corrected for
        proper motion and parallax.

    Raises
    ------
    ValueError
        If object not found in Hipparcos2 via Vizier.
        This is quite common, even for bright objects.
    """
    # do not import at the module level - tests crash due to a race
    # condition with directory creation
    from astroquery.vizier import Vizier

    result = Vizier.query_object(target)  # result is an empty table list for an unknown target
    try:
        star = result['I/311/hip2']
    except TypeError:  # if 'I/311/hip2' not in result (result doesn't allow easy checking without a try)
        raise ValueError

    epoch = "J1991.25"
    coord = SkyCoord(ra=star[0]['RArad']*u.Unit(star['RArad'].unit),
                     dec=star[0]['DErad']*u.Unit(star['DErad'].unit),
                     obstime=epoch,
                     pm_ra_cosdec=star[0]['pmRA']*u.Unit(star['pmRA'].unit),  # NB contains cosdec already
                     pm_dec=star[0]['pmDE']*u.Unit(star['pmDE'].unit),
                     distance=Distance(parallax=star[0]['Plx']*u.Unit(star['Plx'].unit)))

    if doMotionCorrection:
        expDate = exp.getInfo().getVisitInfo().getDate()
        obsTime = astropy.time.Time(expDate.get(expDate.EPOCH), format='jyear', scale='tai')
        newCoord = coord.apply_space_motion(new_obstime=obsTime)
    else:
        newCoord = coord

    raRad, decRad = newCoord.ra.rad, newCoord.dec.rad
    ra = geom.Angle(raRad)
    dec = geom.Angle(decRad)
    targetLocation = geom.SpherePoint(ra, dec)
    return targetLocation


def isDispersedExp(exp):
    """Check if an exposure is dispersed.

    Parameters
    ----------
    exp : `lsst.afw.image.Exposure`
        The exposure.

    Returns
    -------
    isDispersed : `bool`
        Whether it is a dispersed image or not.
    """
    filterFullName = exp.filter.physicalLabel
    if FILTER_DELIMITER not in filterFullName:
        raise RuntimeError(f"Error parsing filter name {filterFullName}")
    filt, grating = filterFullName.split(FILTER_DELIMITER)
    if grating.upper().startswith('EMPTY'):
        return False
    return True


def isDispersedDataId(dataId, butler):
    """Check if a dataId corresponds to a dispersed image.

    Parameters
    ----------
    dataId : `dict`
        The dataId.
    butler : `lsst.daf.butler.Butler`
        The butler.

    Returns
    -------
    isDispersed : `bool`
        Whether it is a dispersed image or not.
    """
    if isinstance(butler, dafButler.Butler):
        # TODO: DM-38265 Need to make this work with DataCoords
        assert 'day_obs' in dataId or 'exposure.day_obs' in dataId, f'failed to find day_obs in {dataId}'
        assert 'seq_num' in dataId or 'exposure.seq_num' in dataId, f'failed to find seq_num in {dataId}'
        seq_num = dataId['seq_num'] if 'seq_num' in dataId else dataId['exposure.seq_num']
        day_obs = dataId['day_obs'] if 'day_obs' in dataId else dataId['exposure.day_obs']
        where = "exposure.day_obs=dayObs AND exposure.seq_num=seq_num"
        expRecords = butler.registry.queryDimensionRecords("exposure", where=where,
                                                           bind={'dayObs': day_obs,
                                                                 'seq_num': seq_num})
        expRecords = set(expRecords)
        assert len(expRecords) == 1, f'Found more than one exposure record for {dataId}'
        filterFullName = expRecords.pop().physical_filter
    else:
        raise RuntimeError(f'Expected a butler, got {type(butler)}')
    if FILTER_DELIMITER not in filterFullName:
        raise RuntimeError(f"Error parsing filter name {filterFullName}")
    filt, grating = filterFullName.split(FILTER_DELIMITER)
    if grating.upper().startswith('EMPTY'):
        return False
    return True


def getLinearStagePosition(exp):
    """Get the linear stage position.

    Parameters
    ----------
    exp : `lsst.afw.image.Exposure`
        The exposure.

    Returns
    -------
    position : `float`
        The position of the linear stage, in mm.
    """
    md = exp.getMetadata()
    linearStagePosition = 115  # this seems to be the rough zero-point for some reason
    if 'LINSPOS' in md:
        position = md['LINSPOS']  # linear stage position in mm from CCD, larger->further from CCD
        if position is not None:
            linearStagePosition += position
    return linearStagePosition


def getFilterAndDisperserFromExp(exp):
    """Get the filter and disperser from an exposure.

    Parameters
    ----------
    exp : `lsst.afw.image.Exposure`
        The exposure.

    Returns
    -------
    filter, disperser : `tuple` of `str`
        The filter and the disperser names, as strings.
    """
    filterFullName = exp.getFilter().physicalLabel
    if FILTER_DELIMITER not in filterFullName:
        filt = filterFullName
        grating = exp.getInfo().getMetadata()['GRATING']
    else:
        filt, grating = filterFullName.split(FILTER_DELIMITER)
    return filt, grating


def runNotebook(dataId,
                outputCollection,
                *,
                extraInputCollections=None,
                taskConfigs={},
                configOptions={},
                embargo=False):
    """Run the ProcessStar pipeline for a single dataId, writing to the
    specified output collection.

    This is a convenience function to allow running single dataIds in notebooks
    so that plots can be inspected easily. This is not designed for bulk data
    reductions.

    Parameters
    ----------
    dataId : `dict`
        The dataId to run.
    outputCollection : `str`
        Output collection name.
    extraInputCollections : `list` of `str`
        Any extra input collections to use when processing.
    taskConfigs : `dict` [`lsst.pipe.base.PipelineTaskConfig`], optional
        Dictionary of config config classes. The key of the ``taskConfigs``
        dict is the relevant task label. The value of ``taskConfigs``
        is a task config object to apply. See notes for ignored items.
    configOptions : `dict` [`dict`], optional
        Dictionary of individual config options. The key of the
        ``configOptions`` dict is the relevant task label. The value
        of ``configOptions`` is another dict that contains config
        key/value overrides to apply.
    embargo : `bool`, optional
        Use the embargo repo?

    Returns
    -------
    spectraction : `lsst.atmospec.spectraction.Spectraction`
        The extracted spectraction object.

    Notes
    -----
    Any ConfigurableInstances in supplied task config overrides will be
    ignored. Currently (see DM-XXXXX) this causes a RecursionError.
    """
    def makeQuery(dataId):
        dayObs = dataId['day_obs'] if 'day_obs' in dataId else dataId['exposure.day_obs']
        seqNum = dataId['seq_num'] if 'seq_num' in dataId else dataId['exposure.seq_num']
        queryString = (f"exposure.day_obs={dayObs} AND "
                       f"exposure.seq_num={seqNum} AND "
                       "instrument='LATISS'")

        return queryString
    repo = "LATISS" if not embargo else "/repo/embargo"

    # TODO: use LATISS_DEFAULT_COLLECTIONS here?
    inputs = ['LATISS/raw/all', 'refcats', 'LATISS/calib']
    if extraInputCollections is not None:
        extraInputCollections = ensure_iterable(extraInputCollections)
        inputs.extend(extraInputCollections)

    butler = dafButler.Butler(repo, instrument='LATISS', writeable=True, collections=inputs)

    butler.registry.registerCollection(outputCollection, dafButler.CollectionType.CHAINED)
    run = outputCollection + '/run'
    butler.registry.defaults = RegistryDefaults(collections=outputCollection, run=run)
    butler.registry.setCollectionChain(outputCollection, [run] + inputs)
    pipeline = Pipeline.fromFile("${ATMOSPEC_DIR}/pipelines/processStar.yaml")

    for taskName, configClass in taskConfigs.items():
        for option, value in configClass.items():
            # connections require special treatment
            if isinstance(value, configClass.ConnectionsConfigClass):
                for connectionOption, connectionValue in value.items():
                    pipeline.addConfigOverride(taskName,
                                               f'{option}.{connectionOption}',
                                               connectionValue)
            # ConfigurableInstance has to be done with .retarget()
            elif not isinstance(value, pexConfig.ConfigurableInstance):
                pipeline.addConfigOverride(taskName, option, value)

    for taskName, configDict in configOptions.items():
        for option, value in configDict.items():
            # ConfigurableInstance has to be done with .retarget()
            if not isinstance(value, pexConfig.ConfigurableInstance):
                pipeline.addConfigOverride(taskName, option, value)

    query = makeQuery(dataId)
    executor = SeparablePipelineExecutor(butler, clobber_output=True)

    quantumGraph = executor.make_quantum_graph(pipeline, where=query)
    executor.pre_execute_qgraph(quantumGraph, save_versions=False)

    logging.basicConfig(level=logging.INFO, stream=sys.stdout)
    executor.run_pipeline(quantumGraph, fail_fast=True)

    butler.registry.refresh()
    result = butler.get('spectractorSpectrum', dataId, instrument='LATISS')
    return result<|MERGE_RESOLUTION|>--- conflicted
+++ resolved
@@ -66,10 +66,7 @@
         gainDict[amp.getName()] = amp.getGain()
     return gainDict
 
-<<<<<<< HEAD
-=======
-
->>>>>>> 72c74f9b
+
 def makeGainFlat(exposure, gainDict, invertGains=False):
     """Given an exposure, make a flat from the gains.
 
